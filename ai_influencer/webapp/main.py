--- conflicted
+++ resolved
@@ -367,7 +367,7 @@
 
 @app.get("/api/influencers/{identifier}")
 async def get_influencer(identifier: str) -> JSONResponse:
-<<<<<<< HEAD
+
     normalized = identifier.strip()
     if not normalized:
         raise HTTPException(status_code=422, detail="Identifier is required")
@@ -390,7 +390,7 @@
         payload["contents"] = stored.contents
 
     return JSONResponse(payload)
-=======
+
     record = influencer_store.get(identifier)
     if record is None:
         raise HTTPException(status_code=404, detail="Influencer not found")
@@ -406,7 +406,7 @@
             "contents": record.contents,
         }
     )
->>>>>>> bd395264
+
 
 
 @app.post("/api/influencer")
