--- conflicted
+++ resolved
@@ -99,7 +99,7 @@
     return "*" * (len(secret) - 4) + secret[-4:]
 
 
-<<<<<<< HEAD
+
 @dataclass(frozen=True)
 class ServiceMetadata:
     """Static metadata describing a configurable external service."""
@@ -125,9 +125,6 @@
 class ServiceUpdateRequest(BaseModel):
     """Payload used to update the configuration of an external service."""
 
-=======
-class ServiceUpdateRequest(BaseModel):
->>>>>>> 7dd19f72
     api_key: Optional[str] = Field(
         default=None, description="Service API key", min_length=1
     )
@@ -160,21 +157,18 @@
 
     @model_validator(mode="after")
     def _ensure_payload(self) -> "ServiceUpdateRequest":
-<<<<<<< HEAD
+
         api_key_provided = "api_key" in self.model_fields_set
         endpoint_provided = "endpoint" in self.model_fields_set
 
         if not api_key_provided and not endpoint_provided:
-=======
-        if self.api_key is None and self.base_url is None:
->>>>>>> 7dd19f72
             raise ValueError("Provide at least one value to update")
         if api_key_provided and self.api_key is None:
             raise ValueError("API key must not be empty")
         return self
 
 
-<<<<<<< HEAD
+
 def _serialize_service(metadata: ServiceMetadata) -> Dict[str, Any]:
     api_key_value = (
         os.environ.get(metadata.api_key_env) if metadata.api_key_env else None
@@ -199,7 +193,7 @@
         "has_api_key": bool(api_key_value),
         "api_key_preview": _mask_secret(api_key_value),
     }
-=======
+
 @dataclass
 class ServiceDefinition:
     """Registry entry describing how to manage a third-party service."""
@@ -274,7 +268,6 @@
     if "updated" in data:
         legacy["updated"] = data["updated"]
     return legacy
->>>>>>> 7dd19f72
 
 
 BASE_DIR = Path(__file__).resolve().parent
@@ -320,7 +313,7 @@
     return JSONResponse({"models": summarize_models(models)})
 
 
-<<<<<<< HEAD
+
 @app.get("/api/config/services")
 async def list_configurable_services() -> Dict[str, Any]:
     services = [_serialize_service(metadata) for metadata in SERVICE_REGISTRY.values()]
@@ -361,7 +354,7 @@
         "service": _serialize_service(metadata),
         "updated": updated,
     }
-=======
+
 @app.get("/api/services/{service_name}")
 async def get_service_config(service_name: str) -> Dict[str, Any]:
     service = _get_service_or_404(service_name)
@@ -386,7 +379,7 @@
 async def update_openrouter_config(payload: ServiceUpdateRequest) -> Dict[str, Any]:
     service = _get_service_or_404("openrouter")
     return _legacy_openrouter_payload(service.update(payload))
->>>>>>> 7dd19f72
+
 
 
 @app.get("/api/data")
