#!/usr/bin/env python3
"""Quick connectivity check against the OpenRouter image generation API."""
from __future__ import annotations

import base64
import json
import logging
import os
import pathlib
import sys
import urllib.request

import requests


def _configure_logger(outdir: pathlib.Path) -> logging.Logger:
    logger = logging.getLogger("test_openrouter")
    logger.setLevel(logging.INFO)
    logger.propagate = False
    if logger.handlers:
        return logger

    formatter = logging.Formatter("%(asctime)s %(levelname)s %(message)s")

    stream_handler = logging.StreamHandler(sys.stdout)
    stream_handler.setFormatter(formatter)
    logger.addHandler(stream_handler)

    file_handler = logging.FileHandler(outdir / "test_openrouter.log", encoding="utf-8")
    file_handler.setFormatter(formatter)
    logger.addHandler(file_handler)

    return logger


def main() -> None:
    api_key = os.getenv("OPENROUTER_API_KEY")
    if not api_key:
        sys.exit("OPENROUTER_API_KEY mancante")

    outdir = pathlib.Path("/workspace/data/synth_openrouter")
    outdir.mkdir(parents=True, exist_ok=True)
    logger = _configure_logger(outdir)

    headers = {
        "Authorization": f"Bearer {api_key}",
        "Content-Type": "application/json",
        "Accept": "application/json",
        "HTTP-Referer": "http://localhost",
        "X-Title": "ai-influencer",
    }
    payload = {
        "model": "stability-ai/stable-diffusion-xl-base-1.0",
        "prompt": "portrait photorealistic ai influencer, soft light, 50mm",
        "width": 1024,
        "height": 1024,
    }

    response = requests.post(
        "https://openrouter.ai/api/v1/images",
        headers=headers,
        json=payload,
        timeout=180,
    )
    logger.info("HTTP status: %s", response.status_code)
    text = response.text
    logger.info("First 600 characters of body: %s", text[:600])
    if not response.ok:
        sys.exit(1)

    content_type = response.headers.get("Content-Type", "")
    if "json" not in content_type:
<<<<<<< HEAD
        logger.error(
            "Unexpected response Content-Type: %s", content_type or "<missing>"
        )
        logger.error("First 400 characters of body: %s", text[:400])
=======
        print(
            "Unexpected response Content-Type:",
            content_type or "<missing>",
        )
        print("First 400 characters of body:")
        print(text[:400])
>>>>>>> e73348e1
        sys.exit(1)

    try:
        data = response.json()
    except (json.JSONDecodeError, requests.exceptions.JSONDecodeError):
<<<<<<< HEAD
        logger.exception(
            "Unable to decode JSON response. First 400 characters: %s", text[:400]
        )
=======
        print("Unable to decode JSON response. First 400 characters:")
        print(text[:400])
>>>>>>> e73348e1
        sys.exit(1)
    record = (data.get("data") or [{}])[0]

    filename = outdir / "test_openrouter.png"

    if "b64_json" in record and record["b64_json"]:
        filename.write_bytes(base64.b64decode(record["b64_json"]))
        logger.info("Saved image to %s", filename)
    elif "url" in record and record["url"]:
        urllib.request.urlretrieve(record["url"], filename)
        logger.info("Downloaded image to %s", filename)
    else:
        logger.error("Payload inatteso: %s", json.dumps(data)[:400])


if __name__ == "__main__":
    main()<|MERGE_RESOLUTION|>--- conflicted
+++ resolved
@@ -70,32 +70,31 @@
 
     content_type = response.headers.get("Content-Type", "")
     if "json" not in content_type:
-<<<<<<< HEAD
+        codex/fix-python3-command-not-found-error-depckr
         logger.error(
             "Unexpected response Content-Type: %s", content_type or "<missing>"
         )
         logger.error("First 400 characters of body: %s", text[:400])
-=======
+
         print(
             "Unexpected response Content-Type:",
             content_type or "<missing>",
         )
         print("First 400 characters of body:")
         print(text[:400])
->>>>>>> e73348e1
+        main
         sys.exit(1)
 
     try:
         data = response.json()
     except (json.JSONDecodeError, requests.exceptions.JSONDecodeError):
-<<<<<<< HEAD
+        codex/fix-python3-command-not-found-error-depckr
         logger.exception(
             "Unable to decode JSON response. First 400 characters: %s", text[:400]
         )
-=======
         print("Unable to decode JSON response. First 400 characters:")
         print(text[:400])
->>>>>>> e73348e1
+        main
         sys.exit(1)
     record = (data.get("data") or [{}])[0]
 
