--- conflicted
+++ resolved
@@ -194,14 +194,8 @@
     └── comfyui/          # workflow personalizzati ComfyUI
 ```
 
-## Interfacce alternative
-<<<<<<< HEAD
 - **GUI desktop** (`scripts/gui_app.py`): fornisce una finestra Tkinter con wizard per API key, preparazione dataset, generazione testo/immagini, QC e augment. Ogni pulsante invoca gli script CLI corrispondenti mostrando i log in tempo reale.
 - **Workflow n8n** (`n8n/flow.json`): definisce un webhook che esegue sequenzialmente `prepare_dataset.py`, `openrouter_batch.py` e step collegati all'interno del container Docker; il nodo finale "Train LoRA" accetta un campo JSON `base_model` per scegliere il checkpoint da passare allo script.
-=======
-- **GUI desktop** (`scripts/gui_app.py`): fornisce una finestra Tkinter con wizard per API key, preparazione dataset, generazione testo/immagini, QC e augment. Il selettore del modello immagini è una combobox popolata con gli stessi alias della CLI ma resta modificabile per ID personalizzati. Ogni pulsante invoca gli script CLI corrispondenti mostrando i log in tempo reale.
-- **Workflow n8n** (`n8n/flow.json`): definisce un webhook che esegue sequenzialmente `prepare_dataset.py`, `openrouter_batch.py` e step collegati all'interno del container Docker, utile per automazioni server-side.
->>>>>>> 749c2187
 - **Script PowerShell** (`scripts/start_machine.ps1`, `scripts/stop_machine.ps1`): facilitano l'avvio/arresto dei container su Windows.
 
 ## Test e sviluppo
